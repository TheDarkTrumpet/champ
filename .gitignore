*.swp
*.pyc
*.ipynb
kmerHMM
env/
<<<<<<< HEAD
.idea/
=======

.gitignore
# Byte-compiled / optimized / DLL files
__pycache__/
*.py[cod]
.idea/
*.idea/*
# C extensions
*.so

# Distribution / packaging
.Python
env/
env27/
bin/
build/
develop-eggs/
dist/
eggs/
lib/
lib64/
parts/
sdist/
var/
*.egg-info/
.installed.cfg
*.egg

# Installer logs
pip-log.txt
pip-delete-this-directory.txt

# Unit test / coverage reports
htmlcov/
.tox/
.coverage
.cache
nosetests.xml
coverage.xml

# Translations
*.mo

# Mr Developer
.mr.developer.cfg
.project
.pydevproject

# Rope
.ropeproject

# Django stuff:
*.log
*.pot

# Sphinx documentation
docs/_build/

>>>>>>> 7c0c9d96
<|MERGE_RESOLUTION|>--- conflicted
+++ resolved
@@ -3,9 +3,6 @@
 *.ipynb
 kmerHMM
 env/
-<<<<<<< HEAD
-.idea/
-=======
 
 .gitignore
 # Byte-compiled / optimized / DLL files
@@ -64,4 +61,3 @@
 # Sphinx documentation
 docs/_build/
 
->>>>>>> 7c0c9d96
