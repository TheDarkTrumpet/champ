import logging
import os
from champ import align, initialize, error, projectinfo, chip, fastqimagealigner, convert, fits
from champ.config import PathInfo

log = logging.getLogger(__name__)


def preprocess(clargs, metadata):
    log.debug("Preprocessing images.")
    paths = convert.get_all_tif_paths(clargs.image_directory)
    # directories will have ".h5" appended to them to come up with the HDF5 names
    # tifs are relative paths to each tif file
    log.debug("About to convert TIFs to HDF5.")
    convert.main(paths, metadata['flipud'], metadata['fliplr'])
    log.debug("Done converting TIFs to HDF5.")
    log.debug("Fitsifying images from HDF5 files.")
    fits.main(clargs.image_directory)
    metadata['preprocessed'] = True
    initialize.update(clargs.image_directory, metadata)


def load_filenames(image_directory):
    h5_filenames = list(filter(lambda x: x.endswith('.h5'), os.listdir(image_directory)))
    return [os.path.join(image_directory, filename) for filename in h5_filenames]


def main(clargs):
    metadata = initialize.load(clargs.image_directory)
    if 'preprocessed' not in metadata or not metadata['preprocessed']:
        for filename in load_filenames(clargs.image_directory):
            log.warn("Deleting (probably invalid) existing HDF5 file and recreating it: %s" % filename)
            os.unlink(filename)
        preprocess(clargs, metadata)

    h5_filenames = load_filenames(clargs.image_directory)
    if len(h5_filenames) == 0:
        error.fail("There were no HDF5 files to process. You must have deleted or moved them after preprocessing them.")

    path_info = PathInfo(clargs.image_directory,
                         metadata['mapped_reads'],
                         metadata['perfect_target_name'],
                         metadata['alternate_fiducial_reads'],
                         metadata['alternate_perfect_target_reads_filename'],
                         metadata['alternate_good_target_reads_filename'])
    # Ensure we have the directories where output will be written
    align.make_output_directories(h5_filenames, path_info)

    log.debug("Loading tile data.")
    sequencing_chip = chip.load(metadata['chip_type'])(metadata['ports_on_right'])

    alignment_tile_data = align.load_read_names(path_info.aligning_read_names_filepath)
    perfect_tile_data = align.load_read_names(path_info.perfect_read_names)
    on_target_tile_data = align.load_read_names(path_info.on_target_read_names)
    all_tile_data = align.load_read_names(path_info.all_read_names_filepath)
    log.debug("Tile data loaded.")

    # We use one process per concentration. We could theoretically speed this up since our machine
    # has significantly more cores than the typical number of concentration points, but since it
    # usually finds a result in the first image or two, it's not going to deliver any practical benefits
    log.debug("Loading FastQImageAligner")
    fia = fastqimagealigner.FastqImageAligner(clargs.microns_per_pixel)
    fia.load_reads(alignment_tile_data)
    log.debug("Loaded %s points" % sum([len(v) for v in alignment_tile_data.values()]))
    log.debug("FastQImageAligner loaded.")

    if 'end_tiles' not in metadata:
        end_tiles = align.get_end_tiles(clargs.rotation_adjustment, h5_filenames, metadata['alignment_channel'], clargs.snr, metadata, sequencing_chip, fia)
        metadata['end_tiles'] = end_tiles
        initialize.update(clargs.image_directory, metadata)
    else:
        log.debug("End tiles already calculated.")
        end_tiles = metadata['end_tiles']

    if not metadata['phix_aligned']:
<<<<<<< HEAD
        align.run(clargs.rotation_adjustment, alignment_tile_data, h5_filenames, path_info, clargs.snr, clargs.min_hits, fia, end_tiles, metadata['alignment_channel'],
=======
        align.run(clargs.rotation_adjustment, h5_filenames, path_info, clargs.snr, clargs.min_hits, fia, end_tiles, metadata['alignment_channel'],
>>>>>>> 095bdc10
                  all_tile_data, metadata, clargs.make_pdfs, sequencing_chip)
        metadata['phix_aligned'] = True
        initialize.update(clargs.image_directory, metadata)
    else:
        log.debug("Phix already aligned.")

    if clargs.fiducial_only:
        # the user doesn't want us to align the protein channels
        exit(0)

    protein_channels = [channel for channel in projectinfo.load_channels(clargs.image_directory) if channel != metadata['alignment_channel']]
    if protein_channels:
        log.debug("Protein channels found: %s" % ", ".join(protein_channels))
    else:
        # protein is in phix channel, hopefully?
        log.warn("No protein channels detected. Assuming protein is in phiX channel: %s" % [metadata['alignment_channel']])
        protein_channels = [metadata['alignment_channel']]

    for channel_name in protein_channels:
        # Attempt to precision align protein channels using the phix channel alignment as a starting point.
        # Not all experiments have "on target" or "perfect target" reads - that only applies to CRISPR systems (at the time of this writing anyway)

        if on_target_tile_data:
            channel_combo = channel_name + "_on_target"
            combo_align(h5_filenames, channel_combo, channel_name, path_info, on_target_tile_data, all_tile_data, metadata, clargs)

        if perfect_tile_data:
            channel_combo = channel_name + "_perfect_target"
            combo_align(h5_filenames, channel_combo, channel_name, path_info, perfect_tile_data, all_tile_data, metadata, clargs)


def combo_align(h5_filenames, channel_combo, channel_name, path_info, alignment_tile_data, all_tile_data, metadata, clargs):
    log.info("Aligning %s" % channel_combo)
    if channel_combo not in metadata['protein_channels_aligned']:
        align.run_data_channel(h5_filenames, channel_name, path_info, alignment_tile_data, all_tile_data, metadata, clargs)
        metadata['protein_channels_aligned'].append(channel_combo)
        initialize.update(clargs.image_directory, metadata)<|MERGE_RESOLUTION|>--- conflicted
+++ resolved
@@ -73,11 +73,7 @@
         end_tiles = metadata['end_tiles']
 
     if not metadata['phix_aligned']:
-<<<<<<< HEAD
-        align.run(clargs.rotation_adjustment, alignment_tile_data, h5_filenames, path_info, clargs.snr, clargs.min_hits, fia, end_tiles, metadata['alignment_channel'],
-=======
         align.run(clargs.rotation_adjustment, h5_filenames, path_info, clargs.snr, clargs.min_hits, fia, end_tiles, metadata['alignment_channel'],
->>>>>>> 095bdc10
                   all_tile_data, metadata, clargs.make_pdfs, sequencing_chip)
         metadata['phix_aligned'] = True
         initialize.update(clargs.image_directory, metadata)
